<<<<<<< HEAD
2012-12-23 alex 
- Implemented initial watchdog framework that asynchronously monitors
  destinations using server-spceific probes and updates routing table
  accordingly. (Destination discovery is not supported yet)
- Implemented basic watchdog module that spawns destination probes via shell,
  allowing various probing scripts to be written.
- Added ability to use watchdog probes to probe destinations immediately before
  connect.
  Version 1.0.0alpha2
=======
2013-01-07 alex 
- Added asynchronous connection processing - by default. -Y option to turn on
  old bevaviour.
  Version 0.9.1
>>>>>>> 76f99e98

2012-12-19 alex 
- Fixed division by 0 when destination list is empty introduced by
  "round-robin" policy support.
  Version 0.9.0

2012-12-09 alex 
- added "round-robin" balancing policy.
- made "random" and "source tracking" policies to obey destination weight.
- libglb: a shared library that adds balancing capabilities to any application
  without recompilation.
  Version 0.9.0beta

2012-12-05 alex 
- *HOTFIX*: fixed slow MySQL connection initiation due to TCP_DEFER_ACCEPT
  enabled by default. Now it is an option.
- added "random" load balancing policy.
  Version 0.8.2

2012-12-01 alex 
- Fixed privileges issue when using service script and default FIFO location.
- Implemented maximum connections option which both limits maximum client
  connections and also tries to increase OS open files limit if necessary.
- Added MAX_CONN parameter to start/stop script.
  Version 0.8.1

2012-11-30 alex 
- Fixed obscure connection loss when too many connections are initiated at once.
- Fixed segfault when -s option was specified.
- Added TCP_NODELAY option to sockets (on by default)
- Added start/stop script and config template to run glbd as a "service".
- Implemented basic IP-based source tracking mechanism
  (same IP clients directed to the same server).
  Version 0.8.0

2012-05-17 alex 
- Fixed glb_sockaddr_t initialization + compilation cleanups.
  Version 0.7.5

2010-02-15 teemu 
- Fixed usage counting bug when usage could become negative when all
  destinations fail simultaneously.
  Version 0.7.4

2009-11-04 alex 
- Compilation cleanups for gcc-4.4.1

2009-09-11 alex 
- Router lock is no longer held while connecting. However destination table
  modification is still blocked.

2009-07-25 alex 
- Logging cleanups: converted the last of fprintfs and perrors to use logger.
  Version 0.7.3

2009-06-07 alex 
- Fixed:
  * Off-by-one bug which threw control thread into a tight loop when using FIFO
    control method.
  * listener thread was still using select().
  Version 0.7.2

2009-04-18 alex 
- Fixed:
  * control thread was still using select() to listen to requests (FD_SETSIZE
    descriptor limit).
  * reverted "fix" which opened control socket by default for security and
    usability considerations.
  Version 0.7.1.

2009-04-16 alex 
- Added machine parsable stats output on 'getstat' command
- Fixed:
  * control socket was not opened by default
  * usage display if weight was not 0 or 1
  * real numbers were not accepted for destination weight
  Version 0.7.0.

2009-04-15 alex 
- Refactored to use poll/epoll API instead of select(). This allows for more
  than FD_SETSIZE/2 concurrent connections and is considerably faster in case
  of epoll.

2009-03-12 alex 
- Cosmetic changes to the output: usage now ranges strictly from 0.0
  (unused) to 1.0 (overloaded). Weight 0.0 automatically means usage 1.0,
  before that it was 'nan'. Version 0.6.3.

2009-02-10 alex 
- Fixed non-working destination failover, failed destinations are retried
  every 2 seconds. Version 0.6.2.

2009-01-07 alex 
- Fixed silly destination list parsing bug. Version 0.6.1.

2008-09-14 alex 
- Fixed a problem with default port when adding destinations during runtime.
- Changed from comma-separated destination list to space-separated
  destination list, hence bumped minor version.

2008-07-15 alex 
- Initial release.<|MERGE_RESOLUTION|>--- conflicted
+++ resolved
@@ -1,4 +1,6 @@
-<<<<<<< HEAD
+2013-01-07 alex 
+- Merged in asynchronous connection processing from 0.9.1.
+
 2012-12-23 alex 
 - Implemented initial watchdog framework that asynchronously monitors
   destinations using server-spceific probes and updates routing table
@@ -8,12 +10,6 @@
 - Added ability to use watchdog probes to probe destinations immediately before
   connect.
   Version 1.0.0alpha2
-=======
-2013-01-07 alex 
-- Added asynchronous connection processing - by default. -Y option to turn on
-  old bevaviour.
-  Version 0.9.1
->>>>>>> 76f99e98
 
 2012-12-19 alex 
 - Fixed division by 0 when destination list is empty introduced by
