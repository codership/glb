--- conflicted
+++ resolved
@@ -96,32 +96,25 @@
 }
 
 static inline bool
-<<<<<<< HEAD
-router_dst_is_good_for_map (router_dst_t* const d,
-                            time_t        const now,
-                            long          const retry)
-{
-    return ((d->dst.weight > 0.0) && (difftime (now, d->failed) > retry));
-=======
 router_dst_is_good (const router_dst_t* const d,
-                    double const min_weight,
-                    time_t const now)
-{
-    return (d->dst.weight >= min_weight &&
-            difftime (now, d->failed) > DST_RETRY_INTERVAL);
->>>>>>> 9e3dffd2
+                            double              const min_weight,
+                            time_t              const now,
+                            long                const retry)
+{
+    return (d->dst.weight >= min_weight && (difftime (now, d->failed) > retry));
 }
 
 static inline bool
-router_top_dst_is_good (const router_dst_t* const d, time_t const now)
-{
-    return (d && router_dst_is_good (d, GLB_DBL_EPSILON, now));
+router_top_dst_is_good (const router_dst_t* const d, time_t const now,
+                        long const retry)
+{
+    return (d && router_dst_is_good (d, GLB_DBL_EPSILON, now, retry));
 }
 
 static inline double
-router_min_weight (const glb_router_t* const router, time_t const now)
-{
-    return (router_top_dst_is_good (router->top_dst, now) ?
+router_min_weight (const glb_router_t* const router, time_t const now, long retry)
+{
+    return (router_top_dst_is_good (router->top_dst, now, retry) ?
             router->top_dst->dst.weight : GLB_DBL_EPSILON);
 }
 
@@ -136,7 +129,7 @@
 {
     int i;
     static double const factor = 1.0 + GLB_DBL_EPSILON;
-    double top_weight = router_min_weight (router, now) * factor;
+    double top_weight = router_min_weight (router, now, ROUTER_RETRY_INTERVAL(router)) * factor;
 
     /* If router->top_dst is not failed, it will be changed only if there is a
      * a non-failed dst with weight strictly higher than that of top_dst.
@@ -147,7 +140,7 @@
     {
         router_dst_t* d = &router->dst[i];
 
-        if (router_dst_is_good (d, top_weight, now))
+        if (router_dst_is_good (d, top_weight, now, ROUTER_RETRY_INTERVAL(router)))
         {
             top_weight = d->dst.weight * factor;
             router->top_dst = d;
@@ -158,11 +151,8 @@
 static void
 router_redo_map (glb_router_t* router, time_t now)
 {
-<<<<<<< HEAD
-    long const retry = ROUTER_RETRY_INTERVAL(router);
-=======
-    double min_weight = router_min_weight(router, now);
->>>>>>> 9e3dffd2
+    long   const retry = ROUTER_RETRY_INTERVAL(router);
+    double const min_weight = router_min_weight(router, now, retry);
     int i;
 
     // pass 1: calculate total weight of available destinations
@@ -171,11 +161,7 @@
     {
         router_dst_t* d = &router->dst[i];
 
-<<<<<<< HEAD
-        if (router_dst_is_good_for_map (d, now, retry))
-=======
-        if (router_dst_is_good (d, min_weight, now))
->>>>>>> 9e3dffd2
+        if (router_dst_is_good (d, min_weight, now, retry))
         {
             total += d->dst.weight;
             d->map = d->dst.weight;
@@ -410,7 +396,8 @@
 static router_dst_t*
 router_choose_dst_least (glb_router_t* const router, time_t const now)
 {
-    double min_weight = router_min_weight (router, now);
+    long const retry = ROUTER_RETRY_INTERVAL(router);
+    double min_weight = router_min_weight (router, now, retry);
     router_dst_t* ret = NULL;
 
     if (router->n_dst > 0) {
@@ -421,11 +408,7 @@
             router_dst_t* d = &router->dst[i];
 
             if (d->usage > max_usage &&
-<<<<<<< HEAD
-                difftime (now, d->failed) > ROUTER_RETRY_INTERVAL(router)) {
-=======
-                router_dst_is_good (d, min_weight, now)) {
->>>>>>> 9e3dffd2
+                router_dst_is_good (d, min_weight, now, retry)) {
                 ret = d;
                 max_usage = d->usage;
             }
@@ -442,12 +425,8 @@
 static router_dst_t*
 router_choose_dst_round (glb_router_t* const router, time_t const now)
 {
-<<<<<<< HEAD
-    time_t const now   = time(NULL);
     long   const retry = ROUTER_RETRY_INTERVAL(router);
-=======
-    double min_weight = router_min_weight (router, now);
->>>>>>> 9e3dffd2
+    double const min_weight = router_min_weight (router, now, retry);
     int    offset;
 
     for (offset = 0; offset < router->n_dst; offset++)
@@ -456,13 +435,9 @@
 
         router->rrb_next = (router->rrb_next + 1) % router->n_dst;
 
-<<<<<<< HEAD
-        if (router_dst_is_good_for_map (d, now, retry) &&
+        if (router_dst_is_good (d, min_weight, now, retry) &&
             router_dst_check (d, router->cnf->extra))
             return d;
-=======
-        if (router_dst_is_good (d, min_weight, now)) return d;
->>>>>>> 9e3dffd2
     }
 
     return NULL;
@@ -526,7 +501,7 @@
 static inline router_dst_t*
 router_choose_dst_single (glb_router_t* const router, time_t const now)
 {
-    return (router_top_dst_is_good (router->top_dst, now) ?
+    return (router_top_dst_is_good (router->top_dst, now, ROUTER_RETRY_INTERVAL(router)) ?
             router->top_dst : NULL);
 }
 
@@ -550,7 +525,7 @@
     router_dst_t* ret = NULL;
 
     if (router->cnf->top && router->top_failed != 0 &&
-        difftime (now, router->top_failed) > DST_RETRY_INTERVAL)
+        difftime (now, router->top_failed) > ROUTER_RETRY_INTERVAL(router))
     {
         router_redo_top (router, now);
         router->top_failed = 0;
@@ -606,7 +581,7 @@
     time_t const now = time(NULL);
 
     if (router->cnf->top && router->top_failed != 0 &&
-        difftime (now, router->top_failed) > DST_RETRY_INTERVAL)
+        difftime (now, router->top_failed) > ROUTER_RETRY_INTERVAL(router))
     {
         router_redo_top (router, now);
         router->top_failed = 0;
@@ -627,19 +602,10 @@
 static inline void
 router_dst_failed (glb_router_t* const router, router_dst_t* const dst)
 {
-<<<<<<< HEAD
-    time_t now = time(NULL);
-
-    if (router_uses_map (router) &&
-        router_dst_is_good_for_map (dst, now, ROUTER_RETRY_INTERVAL(router)))
-        router_redo_map (router, now);
-
-    dst->failed        = now;
-    router->map_failed = now;
-=======
     time_t const now          = time(NULL);
-    double const min_weight   = router_min_weight (router, now);
-    bool   const dst_was_good = router_dst_is_good (dst, min_weight, now);
+    double const min_weight   = router_min_weight (router, now, ROUTER_RETRY_INTERVAL(router));
+    bool   const dst_was_good = router_dst_is_good (
+                    dst, min_weight, now, ROUTER_RETRY_INTERVAL(router));
 
     dst->failed = now;
 
@@ -654,7 +620,6 @@
         router_redo_map(router, now);
         router->map_failed = now;
     }
->>>>>>> 9e3dffd2
 }
 
 // connect to a best destination, possiblly failing over to a next best
