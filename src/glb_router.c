--- conflicted
+++ resolved
@@ -175,7 +175,7 @@
         glb_dst_print (tmp, sizeof(tmp), dst);
         glb_log_warn ("Command to remove inexisting destination: %s", tmp);
 #endif
-        return -EADDRNOTAVAIL;
+        return -ENONET;
     }
 
     if (!d || dst->weight < 0) {
@@ -222,13 +222,11 @@
         if ((i + 1) < router->n_dst) {
             // it is not the last, copy the last one over
             *d = router->dst[router->n_dst - 1];
-//            router_dst_t* next = d + 1;
-//            size_t len = (router->n_dst - i - 1)*sizeof(router_dst_t);
-//            memmove (d, next, len);
         }
 
         router->n_dst--;
         assert (router->n_dst >= 0);
+
         if (router->n_dst)
             router->rrb_next = router->rrb_next % router->n_dst;
         else
@@ -236,17 +234,11 @@
 
         tmp = realloc (router->dst, router->n_dst * sizeof(router_dst_t));
 
-        if (!tmp && (router->n_dst > 1)) {
+        if (!tmp && (router->n_dst > 0)) {
             i = -ENOMEM; // this should actually be survivable, but no point
         }
         else {
             router->dst = tmp;
-            router->n_dst--;
-            assert (router->n_dst >= 0);
-            if (router->n_dst)
-                router->rrb_next = router->rrb_next % router->n_dst;
-            else
-                router->rrb_next = 0;
         }
     }
     else if (d->dst.weight != dst->weight) {
@@ -627,7 +619,7 @@
     }
 
     uint32_t hint = router->cnf->policy < GLB_POLICY_SOURCE ?
-        0 : glb_socket_addr_hash (src_addr);
+        0 : glb_sockaddr_hash (src_addr);
 
     if (!router->cnf->synchronous) {
         ret = glb_router_choose_dst (router, hint, dst_addr);
@@ -644,22 +636,8 @@
             return *sock;
         }
 
-<<<<<<< HEAD
-    uint32_t hint = 0;
-    switch (router->cnf->policy)
-    {
-    case GLB_POLICY_LEAST:
-    case GLB_POLICY_ROUND:  break;
-    case GLB_POLICY_RANDOM: hint = router_random_hint(router); break;
-    case GLB_POLICY_SOURCE: hint = glb_sockaddr_hash(src_addr); break;
-    };
-
-    // attmept to connect until we run out of destinations
-    ret = router_connect_dst (router, *sock, hint, dst_addr);
-=======
         // attmept to connect until we run out of destinations
         ret = router_connect_dst (router, *sock, hint, dst_addr);
->>>>>>> a010b6ab
 
         // avoid socket leak
         if (ret < 0 /* && ret != -EINPROGRESS*/) {
@@ -766,26 +744,20 @@
         router_dst_t* d = &router->dst[i];
         glb_sockaddr_str_t addr = glb_sockaddr_to_astr (&d->dst.addr);
 
-<<<<<<< HEAD
-        len += snprintf (buf + len, buf_len - len,
-                        "%s : %8.3f %7.3f %7.3f %5d\n", addr.str,
-                         d->dst.weight, 1.0/(d->usage + 1.0), d->map, d->conns);
-=======
         if (router_uses_map (router)) {
             len += snprintf (buf + len, buf_len - len,
                              "%s : %8.3f %7.3f %7.3f %5d\n",
-                             glb_socket_addr_to_string(&d->dst.addr),
+                             addr.str,
                              d->dst.weight, 1.0 - (d->usage/d->dst.weight),
                              d->map, d->conns);
         }
         else {
             len += snprintf (buf + len, buf_len - len,
                              "%s : %8.3f %7.3f    N/A  %5d\n",
-                             glb_socket_addr_to_string(&d->dst.addr),
+                             addr.str,
                              d->dst.weight, 1.0 - (d->usage/d->dst.weight),
                              d->conns);
         }
->>>>>>> a010b6ab
 
         if (len == buf_len) {
             buf[len - 1] = '\0';
