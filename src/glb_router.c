--- conflicted
+++ resolved
@@ -433,14 +433,9 @@
         n -= 1;
     }
 #else /* OLD */
-<<<<<<< HEAD
-    if (router->map_failed != 0 &&
-        difftime (now, router->map_failed) > ROUTER_RETRY_INTERVAL(router))
-=======
     if (router_uses_map (router) &&
         router->map_failed != 0  &&
-        difftime (now, router->map_failed) > DST_RETRY_INTERVAL)
->>>>>>> 6d51807f
+        difftime (now, router->map_failed) > ROUTER_RETRY_INTERVAL(router))
     {
         router_redo_map (router, now);
         router->map_failed = 0;
@@ -499,15 +494,11 @@
 router_dst_failed (glb_router_t* router, router_dst_t* dst)
 {
     time_t now = time(NULL);
-<<<<<<< HEAD
-
-    if (router_dst_is_good_for_map (dst, now, ROUTER_RETRY_INTERVAL(router)))
+
+    if (router_uses_map (router) &&
+        router_dst_is_good_for_map (dst, now, ROUTER_RETRY_INTERVAL(router)))
         router_redo_map (router, now);
 
-=======
-    if (router_uses_map (router) && router_dst_is_good (dst, now))
-        router_redo_map(router, now);
->>>>>>> 6d51807f
     dst->failed        = now;
     router->map_failed = now;
 }
