--- conflicted
+++ resolved
@@ -74,7 +74,125 @@
     { 0, 0, 0, 0 }
 };
 
-<<<<<<< HEAD
+
+// Defaults relevant to CLI
+static const char cmd_inc_addr_default[]  = "0.0.0.0";
+static const char cmd_ctrl_addr_default[] = "127.0.0.1";
+
+
+static void
+cmd_parse_options (int argc, char* argv[], glb_cnf_t* tmp)
+{
+    int   opt = 0;
+    int   opt_idx = 0;
+    char* endptr;
+
+    // parse options
+    while ((opt = getopt_long (argc, argv, "KSTVYabc:dfhi:l:m:nt:rsvw:x:",
+                               cmd_options, &opt_idx)) != -1) {
+        switch (opt) {
+        case CMD_OPT_KEEPALIVE:
+            tmp->keepalive = false;
+            break;
+        case CMD_OPT_SINGLE:
+            tmp->policy = GLB_POLICY_SINGLE; // implies CMD_OPT_TOP
+        case CMD_OPT_TOP:
+            tmp->top = true;
+            break;
+        case CMD_OPT_VERSION:
+            glb_print_version (stdout);
+            if (argc == 2) exit(0);
+            break;
+        case CMD_OPT_SYNCHRONOUS:
+            tmp->synchronous = true;
+            break;
+        case CMD_OPT_DEFER_ACCEPT:
+            tmp->defer_accept = true;
+            break;
+        case CMD_OPT_ROUND_ROBIN:
+            tmp->policy = GLB_POLICY_ROUND;
+            break;
+        case CMD_OPT_CONTROL:
+            if (glb_parse_addr (&tmp->ctrl_addr, optarg, cmd_ctrl_addr_default))
+                exit (EXIT_FAILURE);
+            tmp->ctrl_set = true;
+            break;
+        case CMD_OPT_DAEMON:
+            tmp->daemonize = true;
+            break;
+        case CMD_OPT_FIFO:
+            tmp->fifo_name = optarg;
+            break;
+        case '?':
+        case CMD_OPT_HELP:
+            glb_cmd_help(stdout, argv[0]);
+            exit (EXIT_FAILURE);
+            break;
+        case CMD_OPT_INTERVAL:
+            tmp->interval = glb_time_from_double(strtod (optarg, &endptr));
+            if ((*endptr != '\0' && !isspace(*endptr)) || errno ||
+                tmp->interval <= 0) {
+                fprintf (stderr, "Bad check interval value: %s. "
+                         "Positive real number expected.\n", optarg);
+                exit (EXIT_FAILURE);
+            }
+            break;
+        case CMD_OPT_LATENCY:
+            tmp->lat_factor = strtol (optarg, &endptr, 10);
+            if ((*endptr != '\0' && !isspace(*endptr)) || errno ||
+                tmp->lat_factor < 0) {
+                fprintf (stderr, "Bad latency value: %s. "
+                         "Non-negative integer expected.\n", optarg);
+                exit (EXIT_FAILURE);
+            }
+            break;
+        case CMD_OPT_MAX_CONN:
+            tmp->max_conn = strtol (optarg, &endptr, 10);
+            if ((*endptr != '\0' && !isspace(*endptr)) || errno) {
+                fprintf (stderr, "Bad max_conn value: %s. Integer expected.\n",
+                         optarg);
+                exit (EXIT_FAILURE);
+            }
+            break;
+        case CMD_OPT_NODELAY:
+            tmp->nodelay = false;
+            break;
+        case CMD_OPT_N_THREADS:
+            tmp->n_threads = strtol (optarg, &endptr, 10);
+            if ((*endptr != '\0' && !isspace(*endptr)) || errno) {
+                fprintf (stderr, "Bad n_threads value: %s. Integer expected.\n",
+                         optarg);
+                exit (EXIT_FAILURE);
+            }
+            break;
+        case CMD_OPT_RANDOM:
+            tmp->policy = GLB_POLICY_RANDOM;
+            break;
+        case CMD_OPT_SRC_TRACKING:
+            tmp->policy = GLB_POLICY_SOURCE;
+            break;
+        case CMD_OPT_VERBOSE:
+            tmp->verbose = true;
+            break;
+        case CMD_OPT_WATCHDOG:
+            tmp->watchdog = optarg;
+            break;
+        case CMD_OPT_EXTRA_POLLS:
+            tmp->extra = glb_time_from_double(strtod (optarg, &endptr));
+            if ((*endptr != '\0' && !isspace(*endptr)) || errno ||
+                tmp->extra < 0) {
+                fprintf (stderr, "Bad extra value: %s. "
+                         "Non-negative real number expected.\n", optarg);
+                exit (EXIT_FAILURE);
+            }
+            break;
+        default:
+            fprintf (stderr, "Option '%s' (%d) not supported yet. Ignoring.\n",
+                     cmd_options[opt_idx].name, opt);
+        }
+    }
+}
+
 void
 glb_cmd_help (FILE* out, const char* progname)
 {
@@ -130,6 +248,18 @@
     fprintf (out,
              "  -x|--extra D.DDD          "
              "extra polling frequency (fractional seconds).\n");
+    fprintf (out,
+             "  -K|--keepalive            "
+             "*DISABLE* SO_KEEPALIVE socket option on server-side\n"
+             "                            sockets (default: enabled).\n");
+    fprintf (out,
+             "  -S|--single               "
+             "direct all connections to a single destination\n"
+             "                            "
+             "with top weight.\n");
+    fprintf (out,
+             "  -T|--top                  "
+             "only balance between destinations with top weight.\n");
     fprintf (out,
              "  -V|--version              print program version.\n");
     fprintf (out,
@@ -151,204 +281,6 @@
     exit (EXIT_FAILURE);
 }
 
-=======
->>>>>>> 9e3dffd2
-
-// Defaults relevant to CLI
-static const char cmd_inc_addr_default[]  = "0.0.0.0";
-static const char cmd_ctrl_addr_default[] = "127.0.0.1";
-
-static void
-cmd_parse_options (int argc, char* argv[], glb_cnf_t* tmp)
-{
-    int   opt = 0;
-    int   opt_idx = 0;
-    char* endptr;
-
-<<<<<<< HEAD
-    if (!tmp) exit (EXIT_FAILURE);
-
-    // parse options
-    while ((opt = getopt_long (argc, argv, "VYabc:dfhi:l:m:nt:rsvw:x:",
-                               cmd_options, &opt_idx)) != -1) {
-=======
-    while ((opt = getopt_long (argc, argv, "KSTVYabc:dfhm:nt:rsv", cmd_options,
-                               &opt_idx)) != -1) {
->>>>>>> 9e3dffd2
-        switch (opt) {
-        case CMD_OPT_KEEPALIVE:
-            tmp->keepalive = false;
-            break;
-        case CMD_OPT_SINGLE:
-            tmp->policy = GLB_POLICY_SINGLE; // implies CMD_OPT_TOP
-        case CMD_OPT_TOP:
-            tmp->top = true;
-            break;
-        case CMD_OPT_VERSION:
-            glb_print_version (stdout);
-            if (argc == 2) exit(0);
-            break;
-        case CMD_OPT_SYNCHRONOUS:
-            tmp->synchronous = true;
-            break;
-        case CMD_OPT_DEFER_ACCEPT:
-            tmp->defer_accept = true;
-            break;
-        case CMD_OPT_ROUND_ROBIN:
-            tmp->policy = GLB_POLICY_ROUND;
-            break;
-        case CMD_OPT_CONTROL:
-            if (glb_parse_addr (&tmp->ctrl_addr, optarg, cmd_ctrl_addr_default))
-                exit (EXIT_FAILURE);
-            tmp->ctrl_set = true;
-            break;
-        case CMD_OPT_DAEMON:
-            tmp->daemonize = true;
-            break;
-        case CMD_OPT_FIFO:
-            tmp->fifo_name = optarg;
-            break;
-        case '?':
-        case CMD_OPT_HELP:
-            glb_cmd_help(stdout, argv[0]);
-            exit (EXIT_FAILURE);
-            break;
-        case CMD_OPT_INTERVAL:
-            tmp->interval = glb_time_from_double(strtod (optarg, &endptr));
-            if ((*endptr != '\0' && !isspace(*endptr)) || errno ||
-                tmp->interval <= 0) {
-                fprintf (stderr, "Bad check interval value: %s. "
-                         "Positive real number expected.\n", optarg);
-                exit (EXIT_FAILURE);
-            }
-            break;
-        case CMD_OPT_LATENCY:
-            tmp->lat_factor = strtol (optarg, &endptr, 10);
-            if ((*endptr != '\0' && !isspace(*endptr)) || errno ||
-                tmp->lat_factor < 0) {
-                fprintf (stderr, "Bad latency value: %s. "
-                         "Non-negative integer expected.\n", optarg);
-                exit (EXIT_FAILURE);
-            }
-            break;
-        case CMD_OPT_MAX_CONN:
-            tmp->max_conn = strtol (optarg, &endptr, 10);
-            if ((*endptr != '\0' && !isspace(*endptr)) || errno) {
-                fprintf (stderr, "Bad max_conn value: %s. Integer expected.\n",
-                         optarg);
-                exit (EXIT_FAILURE);
-            }
-            break;
-        case CMD_OPT_NODELAY:
-            tmp->nodelay = false;
-            break;
-        case CMD_OPT_N_THREADS:
-            tmp->n_threads = strtol (optarg, &endptr, 10);
-            if ((*endptr != '\0' && !isspace(*endptr)) || errno) {
-                fprintf (stderr, "Bad n_threads value: %s. Integer expected.\n",
-                         optarg);
-                exit (EXIT_FAILURE);
-            }
-            break;
-        case CMD_OPT_RANDOM:
-            tmp->policy = GLB_POLICY_RANDOM;
-            break;
-        case CMD_OPT_SRC_TRACKING:
-            tmp->policy = GLB_POLICY_SOURCE;
-            break;
-        case CMD_OPT_VERBOSE:
-            tmp->verbose = true;
-            break;
-        case CMD_OPT_WATCHDOG:
-            tmp->watchdog = optarg;
-            break;
-        case CMD_OPT_EXTRA_POLLS:
-            tmp->extra = glb_time_from_double(strtod (optarg, &endptr));
-            if ((*endptr != '\0' && !isspace(*endptr)) || errno ||
-                tmp->extra < 0) {
-                fprintf (stderr, "Bad extra value: %s. "
-                         "Non-negative real number expected.\n", optarg);
-                exit (EXIT_FAILURE);
-            }
-            break;
-        default:
-            fprintf (stderr, "Option '%s' (%d) not supported yet. Ignoring.\n",
-                     cmd_options[opt_idx].name, opt);
-        }
-    }
-}
-
-void
-glb_cmd_help (FILE* out, const char* progname)
-{
-    fprintf (out,
-             "Usage:\n  %s [OPTIONS] LISTEN_ADDRESS "
-             "[DESTINATION_LIST]\nOPTIONS:\n", progname);
-    fprintf (out,
-             "  -h|--help                 this help message.\n");
-    fprintf (out,
-             "  -a|--defer-accept         "
-             "enable TCP_DEFER_ACCEPT on the listening socket\n"
-             "                            (default: disabled).\n");
-    fprintf (out,
-             "  -b|--round                "
-             "round-robin destination selection policy.\n");
-    fprintf (out,
-             "  -c|--control [HOST:]PORT  "
-             "listen for control requests on this address.\n");
-    fprintf (out,
-             "  -d|--daemon               run as a daemon.\n");
-    fprintf (out,
-             "  -f|--fifo <fifo name>     name of the FIFO file for control.\n");
-    fprintf (out,
-             "  -m|--max_conn N           "
-             "maximum allowed number of client connections (OS dependent).\n");
-    fprintf (out,
-             "  -n|--nodelay              "
-             "*DISABLE* TCP_NODELAY socket option\n"
-             "                            (default: enabled).\n");
-    fprintf (out,
-             "  -r|--random               "
-             "route connections to randomly selected destination.\n");
-    fprintf (out,
-             "  -s|--source               "
-             "turn on source tracking: route connections from one\n"
-             "                            source to the same destination.\n");
-    fprintf (out,
-             "  -t|--threads N            "
-             "number of working threads (connection pools).\n");
-    fprintf (out,
-             "  -v|--verbose              turn on verbose reporting.\n");
-    fprintf (out,
-             "  -K|--keepalive            "
-             "*DISABLE* SO_KEEPALIVE socket option on server-side\n"
-             "                            sockets (default: enabled).\n");
-    fprintf (out,
-             "  -S|--single               "
-             "direct all connections to a single destination\n"
-             "                            "
-             "with top weight.\n");
-    fprintf (out,
-             "  -T|--top                  "
-             "only balance between destinations with top weight.\n");
-    fprintf (out,
-             "  -V|--version              print program version.\n");
-    fprintf (out,
-             "  -Y                        "
-             "connect synchronously (one-at-a-time).\n");
-    fprintf (out, "LISTEN_ADDRESS:\n"
-             "  [IP:]PORT                 "
-             "where to listen for incoming TCP connections at.\n"
-             "                            "
-             "(without IP part - bind to all interfaces)\n"
-             );
-    fprintf (out, "DESTINATION_LIST:\n"
-             "  [H1[:P1[:W1]]] [H2[:P2[:W2]]]... "
-             " - a space-separated list of destinations\n"
-             "                            in the form address:port:weight.\n");
-    exit (EXIT_FAILURE);
-}
-
 
 glb_cnf_t*
 glb_cmd_parse (int argc, char* argv[])
