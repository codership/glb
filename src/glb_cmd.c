/*
 * Copyright (C) 2008-2013 Codership Oy <info@codership.com>
 *
 * $Id$
 */

#include "glb_cmd.h"
#include "glb_limits.h"
#include "glb_socket.h"

#include <errno.h>
#include <assert.h>
#include <getopt.h>
#include <ctype.h> // isspace()

typedef struct option option_t;
extern char* optarg;
#define NA no_argument
#define RA required_argument
#define OA optional_argument

typedef enum cmd_opt
{
    CMD_OPT_VERSION      = 'V',
    CMD_OPT_SYNCHRONOUS  = 'Y',
    CMD_OPT_DEFER_ACCEPT = 'a',
    CMD_OPT_ROUND_ROBIN  = 'b',
    CMD_OPT_CONTROL      = 'c',
    CMD_OPT_DAEMON       = 'd',
    CMD_OPT_FIFO         = 'f',
    CMD_OPT_HELP         = 'h',
    CMD_OPT_INTERVAL     = 'i',
    CMD_OPT_MAX_CONN     = 'm',
    CMD_OPT_NODELAY      = 'n',
    CMD_OPT_RANDOM       = 'r',
    CMD_OPT_SRC_TRACKING = 's',
    CMD_OPT_N_THREADS    = 't',
    CMD_OPT_VERBOSE      = 'v',
    CMD_OPT_WATCHDOG     = 'w',
    CMD_OPT_EXTRA_POLLS  = 'x'
} cmd_opt_t;

static option_t cmd_options[] =
{
    { "version",         NA, NULL, CMD_OPT_VERSION       },
    { "defer-accept",    NA, NULL, CMD_OPT_DEFER_ACCEPT  },
    { "round",           NA, NULL, CMD_OPT_ROUND_ROBIN   },
    { "round-robin",     NA, NULL, CMD_OPT_ROUND_ROBIN   },
    { "rrb",             NA, NULL, CMD_OPT_ROUND_ROBIN   },
    { "control",         RA, NULL, CMD_OPT_CONTROL       },
    { "daemon",          NA, NULL, CMD_OPT_DAEMON        },
    { "fifo",            RA, NULL, CMD_OPT_FIFO          },
    { "help",            NA, NULL, CMD_OPT_HELP          },
    { "interval",        RA, NULL, CMD_OPT_INTERVAL      },
    { "max_conn",        RA, NULL, CMD_OPT_MAX_CONN      },
    { "connections",     RA, NULL, CMD_OPT_MAX_CONN      },
    { "nodelay",         NA, NULL, CMD_OPT_NODELAY       },
    { "random",          NA, NULL, CMD_OPT_RANDOM        },
    { "source",          NA, NULL, CMD_OPT_SRC_TRACKING  },
    { "src_tracking",    NA, NULL, CMD_OPT_SRC_TRACKING  },
    { "source_tracking", NA, NULL, CMD_OPT_SRC_TRACKING  },
    { "threads",         RA, NULL, CMD_OPT_N_THREADS     },
    { "verbose",         NA, NULL, CMD_OPT_VERBOSE       },
    { "watchdog",        RA, NULL, CMD_OPT_WATCHDOG      },
    { "extra",           RA, NULL, CMD_OPT_EXTRA_POLLS   },
    { 0, 0, 0, 0 }
};

void
glb_cmd_help (FILE* out, const char* progname)
{
    fprintf (out,
             "Usage:\n  %s [OPTIONS] LISTEN_ADDRESS "
             "[DESTINATION_LIST]\nOPTIONS:\n", progname);
    fprintf (out,
             "  -h|--help                 this help message.\n");
    fprintf (out,
             "  -a|--defer-accept         "
             "enable TCP_DEFER_ACCEPT on the listening socket\n"
             "                            (default: disabled).\n");
    fprintf (out,
             "  -b|--round                "
             "round-robin destination selection policy.\n");
    fprintf (out,
             "  -c|--control [HOST:]PORT  "
             "listen for control requests on this address.\n");
    fprintf (out,
             "  -d|--daemon               run as a daemon.\n");
    fprintf (out,
             "  -f|--fifo <fifo name>     name of the FIFO file for control.\n");
    fprintf (out,
             "  -i|--interval D.DDD       "
             "how often to probe destinations for liveness\n"
             "(fractional seconds, default 1.0).\n");
    fprintf (out,
             "  -m|--max_conn N           "
             "maximum allowed number of client connections (OS dependent).\n");
    fprintf (out,
             "  -n|--nodelay              "
             "*DISABLE* TCP_NODELAY socket option\n"
             "                            (default: enabled).\n");
    fprintf (out,
             "  -r|--random               "
             "route connections to randomly selected destination.\n");
    fprintf (out,
             "  -s|--source               "
             "turn on source tracking: route connections from one\n"
             "                            source to the same destination.\n");
    fprintf (out,
             "  -t|--threads N            "
             "number of working threads (connection pools).\n");
    fprintf (out,
             "  -v|--verbose              turn on verbose reporting.\n");
    fprintf (out,
<<<<<<< HEAD
             "  -w|--watchdog SPEC_STR    watchdog specification.\n");
    fprintf (out,
             "  -x|--extra D.DDD          "
             "extra polling frequency (fractional seconds).\n");
=======
             "  -Y                        "
             "connect synchronously (one-at-a-time).\n");
>>>>>>> 76f99e98
    fprintf (out,
             "  -V|--version              print program version.\n");
    fprintf (out, "LISTEN_ADDRESS:\n"
             "  [IP:]PORT                 "
             "where to listen for incoming TCP connections at.\n"
             "                            "
             "(without IP part - bind to all interfaces)\n"
             );
    fprintf (out, "DESTINATION_LIST:\n"
             "  [H1[:P1[:W1]]] [H2[:P2[:W2]]]... "
             " - a space-separated list of destinations\n"
             "                            in the form address:port:weight.\n");
    fprintf (out, "SPEC_STR:\n"
             "  BACKEND_ID[:BACKEND_SPECIFIC_STRING], "
             "e.g. mysql:user:password\n");
    exit (EXIT_FAILURE);
}


// Defaults relevant to CLI
static const char cmd_inc_addr_default[]  = "0.0.0.0";
static const char cmd_ctrl_addr_default[] = "127.0.0.1";

glb_cnf_t*
glb_cmd_parse (int argc, char* argv[])
{
    glb_cnf_t*   tmp = glb_cnf_init(); // initialize to defaults
    const char** dst_list = NULL;
    int          opt = 0;
    int          opt_idx = 0;
    char*        endptr;
    uint16_t     inc_port;

    if (!tmp) exit (EXIT_FAILURE);

    // parse options
<<<<<<< HEAD
    while ((opt = getopt_long (argc, argv, "abc:dfhi:m:nt:rsvw:x:V",cmd_options,
=======
    while ((opt = getopt_long (argc, argv, "VYabc:dfhm:nt:rsv", cmd_options,
>>>>>>> 76f99e98
                               &opt_idx)) != -1) {
        switch (opt) {
        case CMD_OPT_VERSION:
            glb_print_version (stdout);
            if (argc == 2) exit(0);
            break;
        case CMD_OPT_SYNCHRONOUS:
            tmp->synchronous = true;
            break;
        case CMD_OPT_DEFER_ACCEPT:
            tmp->defer_accept = true;
            break;
        case CMD_OPT_ROUND_ROBIN:
            tmp->policy = GLB_POLICY_ROUND;
            break;
        case CMD_OPT_CONTROL:
            if (glb_parse_addr (&tmp->ctrl_addr, optarg, cmd_ctrl_addr_default))
                exit (EXIT_FAILURE);
            tmp->ctrl_set = true;
            break;
        case CMD_OPT_DAEMON:
            tmp->daemonize = true;
            break;
        case CMD_OPT_FIFO:
            tmp->fifo_name = optarg;
            break;
        case '?':
        case CMD_OPT_HELP:
            glb_cmd_help(stdout, argv[0]);
            exit (EXIT_FAILURE);
            break;
        case CMD_OPT_INTERVAL:
            tmp->interval = glb_time_from_double(strtod (optarg, &endptr));
            if ((*endptr != '\0' && !isspace(*endptr)) || errno ||
                tmp->interval <= 0) {
                fprintf (stderr, "Bad check interval value: %s. "
                         "Positive real number expected.\n", optarg);
                exit (EXIT_FAILURE);
            }
            break;
        case CMD_OPT_MAX_CONN:
            tmp->max_conn = strtol (optarg, &endptr, 10);
            if ((*endptr != '\0' && !isspace(*endptr)) || errno) {
                fprintf (stderr, "Bad max_conn value: %s. Integer expected.\n",
                         optarg);
                exit (EXIT_FAILURE);
            }
            break;
        case CMD_OPT_NODELAY:
            tmp->nodelay = false;
            break;
        case CMD_OPT_N_THREADS:
            tmp->n_threads = strtol (optarg, &endptr, 10);
            if ((*endptr != '\0' && !isspace(*endptr)) || errno) {
                fprintf (stderr, "Bad n_threads value: %s. Integer expected.\n",
                         optarg);
                exit (EXIT_FAILURE);
            }
            break;
        case CMD_OPT_RANDOM:
            tmp->policy = GLB_POLICY_RANDOM;
            break;
        case CMD_OPT_SRC_TRACKING:
            tmp->policy = GLB_POLICY_SOURCE;
            break;
        case CMD_OPT_VERBOSE:
            tmp->verbose = true;
            break;
<<<<<<< HEAD
        case CMD_OPT_WATCHDOG:
            tmp->watchdog = optarg;
            break;
        case CMD_OPT_EXTRA_POLLS:
            tmp->extra = glb_time_from_double(strtod (optarg, &endptr));
            if ((*endptr != '\0' && !isspace(*endptr)) || errno ||
                tmp->extra < 0) {
                fprintf (stderr, "Bad extra value: %s. "
                         "Non-negative real number expected.\n", optarg);
                exit (EXIT_FAILURE);
            }
            break;
        case CMD_OPT_VERSION:
            glb_print_version (stdout);
            if (argc == 2) exit(0);
            break;
=======
>>>>>>> 76f99e98
        default:
            fprintf (stderr, "Option '%s' (%d) not supported yet. Ignoring.\n",
                     cmd_options[opt_idx].name, opt);
        }
    }

    // first non-option argument
    if (optind >= argc) {
        fprintf (stderr, "Missing required argument: LISTEN_ADDR.\n");
        glb_cmd_help(stderr, argv[0]);
        exit (EXIT_FAILURE);
    }

    // parse obligatory incoming address
    if (glb_parse_addr (&tmp->inc_addr, argv[optind], cmd_inc_addr_default)) {
        exit (EXIT_FAILURE);
    }
    inc_port = glb_sockaddr_get_port (&tmp->inc_addr);

#if 0 // don't open socket by default for security considerations.
    // if control address was not specified
    if (!tmp->ctrl_set) {
        char port[6] = { 0, };
        snprintf (port, 5, "%hu", inc_port + 1);
        if (glb_parse_addr (&tmp->ctrl_addr, port, cmd_ctrl_addr_default))
            exit (EXIT_FAILURE);
        tmp->ctrl_set = true;
    }
#endif

    // if number of threads was not specified
    if (!tmp->n_threads) tmp->n_threads = 1;

    if (tmp->max_conn > glb_get_conn_limit()) {
        int res = glb_set_conn_limit (tmp->max_conn);
        if (res > 0) tmp->max_conn = res;
    }

    if (tmp->daemonize) tmp->verbose = false;

    // parse destination list
    if (++optind < argc) dst_list = (const char**) &(argv[optind]);
    assert (argc >= optind);

    return glb_parse_dst_list (dst_list, argc - optind, inc_port, tmp);
}

<|MERGE_RESOLUTION|>--- conflicted
+++ resolved
@@ -112,17 +112,15 @@
     fprintf (out,
              "  -v|--verbose              turn on verbose reporting.\n");
     fprintf (out,
-<<<<<<< HEAD
              "  -w|--watchdog SPEC_STR    watchdog specification.\n");
     fprintf (out,
              "  -x|--extra D.DDD          "
              "extra polling frequency (fractional seconds).\n");
-=======
+    fprintf (out,
+             "  -V|--version              print program version.\n");
+    fprintf (out,
              "  -Y                        "
              "connect synchronously (one-at-a-time).\n");
->>>>>>> 76f99e98
-    fprintf (out,
-             "  -V|--version              print program version.\n");
     fprintf (out, "LISTEN_ADDRESS:\n"
              "  [IP:]PORT                 "
              "where to listen for incoming TCP connections at.\n"
@@ -157,11 +155,7 @@
     if (!tmp) exit (EXIT_FAILURE);
 
     // parse options
-<<<<<<< HEAD
-    while ((opt = getopt_long (argc, argv, "abc:dfhi:m:nt:rsvw:x:V",cmd_options,
-=======
-    while ((opt = getopt_long (argc, argv, "VYabc:dfhm:nt:rsv", cmd_options,
->>>>>>> 76f99e98
+    while ((opt = getopt_long (argc, argv,"VYabc:dfhi:m:nt:rsvw:x:",cmd_options,
                                &opt_idx)) != -1) {
         switch (opt) {
         case CMD_OPT_VERSION:
@@ -230,7 +224,6 @@
         case CMD_OPT_VERBOSE:
             tmp->verbose = true;
             break;
-<<<<<<< HEAD
         case CMD_OPT_WATCHDOG:
             tmp->watchdog = optarg;
             break;
@@ -243,12 +236,6 @@
                 exit (EXIT_FAILURE);
             }
             break;
-        case CMD_OPT_VERSION:
-            glb_print_version (stdout);
-            if (argc == 2) exit(0);
-            break;
-=======
->>>>>>> 76f99e98
         default:
             fprintf (stderr, "Option '%s' (%d) not supported yet. Ignoring.\n",
                      cmd_options[opt_idx].name, opt);
