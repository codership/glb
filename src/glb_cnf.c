/*
 * Copyright (C) 2012-2013 Codership Oy <info@codership.com>
 *
 * $Id$
 */

#include "../config.h" // for version

#include "glb_cnf.h"
#include "glb_limits.h"

glb_cnf_t* glb_cnf = NULL;

#include <errno.h>
#include <stddef.h> // ptrdiff_t
#include <string.h>

static const long long default_check_interval = 1000000000; // 1 sec
static const char      default_fifo_name[]    = "/tmp/glbd.fifo";

glb_cnf_t*
glb_cnf_init ()
{
    glb_cnf_t* ret = (glb_cnf_t*)malloc(sizeof(glb_cnf_t));

    if (ret) // init defaults
    {
        memset (ret, 0, sizeof(*ret));
#ifdef GLBD
        ret->fifo_name = default_fifo_name;
        ret->n_threads = 1;
        ret->max_conn  = glb_get_conn_limit();
        ret->nodelay   = true;
        ret->keepalive = true;
        ret->policy    = GLB_POLICY_LEAST;
#else
        ret->policy    = GLB_POLICY_ROUND;
#endif /* GLBD */
        ret->interval  = default_check_interval;
    }
    else
    {
        fprintf (stderr, "Could not allocate %zu bytes for config struct.\n",
                 sizeof(*ret));
    }

    return ret;
}

// Some constants
#define glb_ip_len_max     256
#define glb_port_max       ((1<<16) - 1)

// parses [addr:]port
int
glb_parse_addr (glb_sockaddr_t* addr,
                const char*     str,
                const char*     default_addr)
{
    const char* port_str;
    ulong       port;
    char*       endptr;
    char        addr_str[glb_ip_len_max + 1] = { 0, };

    port_str = strchr (str, ':');
    if (!port_str) {
        // no separator - only port present
        port_str = str;
        strncpy (addr_str, default_addr, glb_ip_len_max); // any address
    }
    else {
        ptrdiff_t addr_len = port_str - str;
        if (addr_len > glb_ip_len_max) {
            fprintf (stderr, "Host address too long: %s\n", str);
            return -EINVAL;
        }
        port_str = port_str + 1;
        strncpy (addr_str, str, addr_len);
//        if (glb_socket_in_addr (addr, addr_str)) {
//            fprintf (stderr, "Invalid host address: %s\n", addr_str);
//            return -EINVAL;
//        }
    }

    port = strtoul (port_str, &endptr, 10);
    if (*endptr != '\0' || port > glb_port_max) {
        fprintf (stderr, "Invalid port spec: %s\n", port_str);
        return -EINVAL;
    }

//    printf ("Option: %s, found addr = '%s', port = '%s'\n",
//            str, addr_str, port_str);
    return glb_sockaddr_init (addr, addr_str, port);
}

// parses array list of destinations
glb_cnf_t*
glb_parse_dst_list (const char* const dst_list[],
                    int         const n_dst,
                    uint16_t    const default_port,
                    glb_cnf_t*  const in)
{
    int    i;
    size_t const new_size = sizeof(*in) + n_dst * sizeof(glb_dst_t);
    glb_cnf_t* out = realloc (in, new_size);

    if (out) {
        for (i = 0; i < n_dst; i++) {
            switch (glb_dst_parse (&out->dst[i], dst_list[i], default_port)) {
            case 1:
                // default port is assigned glb_dst_parse()
            case 2:
                // default weight is assigned glb_dst_parse()
            case 3:
                break;
            default: // error parsing destination
                fprintf (stderr, "Invalid destination spec: %s\n", dst_list[i]);
                free (out);
                return NULL;
            }
        }
        out->n_dst = n_dst;
    }
    else
    {
        fprintf (stderr, "Failed to reallocate conf struct to %zu bytes.\n",
                 new_size);
    }

    return out;
}

#ifdef GLBD

void
glb_print_version (FILE* out)
{
    fprintf (out, "%s v%s (%s)\n", PACKAGE, VERSION,
#if defined(USE_EPOLL)
            "epoll"
#elif defined(USE_POLL)
            "poll"
#else
#error "USE_POLL/USE_EPOLL undefined"
#endif
        );
}

static const char* policy_str[GLB_POLICY_MAX] =
{
    "least connected", "round-robin", "single", "random", "source"
};

void
glb_cnf_print (FILE* out, const glb_cnf_t* cnf)
{
    ulong i;
    glb_sockaddr_str_t inc_addr  = glb_sockaddr_to_str (&cnf->inc_addr);
    glb_sockaddr_str_t ctrl_addr = glb_sockaddr_to_str (&cnf->ctrl_addr);

    glb_print_version(out);
    fprintf (out, "Incoming address: %s, ", inc_addr.str);
    fprintf (out, "control FIFO: %s\n", cnf->fifo_name);
    fprintf (out, "Control  address:  %s\n",
<<<<<<< HEAD
             cnf->ctrl_set ? ctrl_addr.str : "none");
    fprintf (out, "Number of threads: %d, max conn: %d, lat.factor: %d, "
             "policy: '%s', "
             "nodelay: %s, defer accept: %s, verbose: %s, daemon: %s\n",
=======
             cnf->ctrl_set ? glb_socket_addr_to_string (&cnf->ctrl_addr) :
             "none");
    fprintf (out, "Number of threads: %d, max conn: %d, policy: '%s', top: %s, "
             "nodelay: %s, keepalive: %s, defer accept: %s, verbose: %s, "
             "daemon: %s\n",
>>>>>>> 9e3dffd2
             cnf->n_threads,
             cnf->max_conn,
             cnf->lat_factor,
             policy_str[cnf->policy],
             cnf->top ? "YES" : "NO",
             cnf->nodelay ? "ON" : "OFF",
             cnf->keepalive ? "ON" : "OFF",
             cnf->defer_accept ? "ON" : "OFF",
             cnf->verbose ? "ON" : "OFF",
             cnf->daemonize ? "YES" : "NO");
    fprintf (out, "Destinations: %lu\n", (ulong)cnf->n_dst);

    for (i = 0; i < cnf->n_dst; i++) {
        char tmp[256];
        glb_dst_print (tmp, sizeof(tmp), &cnf->dst[i]);
        fprintf (out, "  %2lu: %s\n", i, tmp);
    }
}

#endif /* GLBD */

<|MERGE_RESOLUTION|>--- conflicted
+++ resolved
@@ -162,18 +162,11 @@
     fprintf (out, "Incoming address: %s, ", inc_addr.str);
     fprintf (out, "control FIFO: %s\n", cnf->fifo_name);
     fprintf (out, "Control  address:  %s\n",
-<<<<<<< HEAD
              cnf->ctrl_set ? ctrl_addr.str : "none");
     fprintf (out, "Number of threads: %d, max conn: %d, lat.factor: %d, "
-             "policy: '%s', "
-             "nodelay: %s, defer accept: %s, verbose: %s, daemon: %s\n",
-=======
-             cnf->ctrl_set ? glb_socket_addr_to_string (&cnf->ctrl_addr) :
-             "none");
-    fprintf (out, "Number of threads: %d, max conn: %d, policy: '%s', top: %s, "
+             "policy: '%s', top: %s, "
              "nodelay: %s, keepalive: %s, defer accept: %s, verbose: %s, "
              "daemon: %s\n",
->>>>>>> 9e3dffd2
              cnf->n_threads,
              cnf->max_conn,
              cnf->lat_factor,
