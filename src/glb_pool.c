--- conflicted
+++ resolved
@@ -369,12 +369,8 @@
 
         if (end) {
             count--;
-<<<<<<< HEAD
-            if (glb_sockaddr_is_equal(&end->dst_addr, dst)) {
-=======
             const glb_sockaddr_t* const end_dst = pool_conn_end_dstaddr (end);
-            if (glb_socket_addr_is_equal (dst, end_dst)) {
->>>>>>> 76f99e98
+            if (glb_sockaddr_is_equal (dst, end_dst)) {
                 // remove conn, but don't try to notify router 'cause it's
                 // already dropped this destination
                 pool_remove_conn (pool, fd, false);
