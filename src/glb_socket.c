--- conflicted
+++ resolved
@@ -192,8 +192,6 @@
     }
 #endif /* TCP_DEFER_ACCEPT */
 
-<<<<<<< HEAD
-=======
     if ((optflags & GLB_SOCK_NONBLOCK) &&
         glb_fd_set_flag (sock, O_NONBLOCK, true))
     {
@@ -201,7 +199,6 @@
                       errno, strerror(errno));
         ret = -errno;
     }
->>>>>>> 76f99e98
 
     return ret;
 }
