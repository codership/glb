/*
 * Copyright (C) 2008-2012 Codership Oy <info@codership.com>
 *
 * $Id$
 */

#include "glb_env.h"
#include "glb_limits.h"
#include "glb_socket.h"

#include <string.h>
#include <stdlib.h>
#include <stdbool.h>
#include <ctype.h>
#include <errno.h>
#include <assert.h>

/* Environment variable names */
static const char env_options[] = "GLB_OPTIONS"; // options string, same as cmd
static const char env_bind[]    = "GLB_BIND"; // address that should be balanced
static const char env_policy[]  = "GLB_POLICY";
static const char env_ctrl[]    = "GLB_CONTROL"; // address to accept control
                                                 // connections
static const char env_targets[] = "GLB_TARGETS"; // balancing targets
static const char env_interval[]= "GLB_INTERVAL";// health check interval
static const char env_watchdog[]= "GLB_WATCHDOG";// watchdog spec string

// Defaults relevant to ENV
static const char env_ctrl_addr_default[] = "127.0.0.1";
static const char env_bind_addr_default[] = "127.0.0.1";

/*!
 * convert string into array of tokens
 *
 * @param sep - additional separator to whitespace
 */
static bool
env_parse_token_string (char*         tok_str,
                        const char*** tok_list,
                        int*          tok_num,
                        int           sep)
{
    assert (tok_str);

    *tok_list = NULL;
    *tok_num  = 0;

    if (!tok_str) return true;

    size_t const tlen = strlen(tok_str);
    if (!tlen) return true;

    const char** list = NULL;
    int num = 0;

    size_t i;
    for (i = 1; i <= tlen; i++) /* we can skip the first string char */
    {
        if (isspace(tok_str[i]) || sep == tok_str[i]) tok_str[i] = '\0';
        if (tok_str[i] == '\0' && tok_str[i-1] != '\0') num++;/* end of token */
    }

    list = calloc (num, sizeof(const char*));
    if (!list) return true;

    list[0] = tok_str;
    num = 1;

    for (i = 1; i <= tlen; i++)
    {
        if (tok_str[i-1] == '\0' && tok_str[i] != '\0') /* beginning of token */
        {
            list[num] = &tok_str[i];
            num++;
        }
    }

    *tok_list = list;
    *tok_num  = num;

    return false;
}

static inline bool
env_option_is (const char* opt, const char* shopt, const char* lopt)
{
    return false; //stub until 1.0
}

static void
env_parse_options (glb_cnf_t* cnf, char* o)
{
    if (!o) return;

    int    argc = 0;
    char** argv = NULL;

    if (env_parse_token_string (o, (const char***)&argv, &argc, '\0'))
        return;

    int i;
    for (i = 0; i < argc; i++)
    {
        // stub
    }

    free (argv);
}

static void
env_parse_policy (glb_cnf_t* cnf, const char* p)
{
    cnf->policy = GLB_POLICY_ROUND; // default

    if (p)
    {
        if (!strcmp(p, "single"))
        {
            cnf->policy = GLB_POLICY_SINGLE;
            cnf->top    = true;
        }
        else if (p && !strcmp(p, "random")) cnf->policy = GLB_POLICY_RANDOM;
        else if (p && !strcmp(p, "source")) cnf->policy = GLB_POLICY_SOURCE;
    }
}

static void
env_parse_control (glb_cnf_t* cnf, const char* p)
{
    cnf->ctrl_set = false; // default

    if (p)
    {
        cnf->ctrl_set =
            !glb_parse_addr(&cnf->ctrl_addr, p, env_ctrl_addr_default);
    }
}

static void
env_parse_interval (glb_cnf_t* cnf, const char* p)
{
    if (!p) return;

    char*  endptr;
    glb_time_t tmp = glb_time_from_double (strtod (p, &endptr));

    if ((*endptr != '\0' && !isspace(*endptr)) || errno || tmp <= 0) return;

    cnf->interval = tmp;
}

static void
env_parse_watchdog (glb_cnf_t* cnf, const char* p)
{
    if (p) cnf->watchdog = strdup(p);
}

glb_cnf_t*
glb_env_parse ()
{
    bool err;

    if (!getenv (env_bind))    return NULL;
    if (!getenv (env_targets)) return NULL;

    glb_cnf_t* ret = glb_cnf_init(); // initialize to defaults
    if (!ret) return NULL;

    err = glb_parse_addr (&ret->inc_addr, getenv (env_bind),
                          env_bind_addr_default);
    if (err) goto failure;

    const char** dst_list = NULL;
    int          dst_num  = 0;
    uint16_t     bind_port = glb_sockaddr_get_port (&ret->inc_addr);

    if (!env_parse_token_string (getenv(env_targets), &dst_list, &dst_num, ','))
    {
        assert(dst_list);
        assert(dst_num >= 0);

        glb_cnf_t* tmp = glb_parse_dst_list(dst_list, dst_num, bind_port, ret);

        if (tmp)
        {
            ret = tmp;

<<<<<<< HEAD
            env_parse_policy   (ret, getenv (env_policy));
            env_parse_control  (ret, getenv (env_ctrl));
            env_parse_interval (ret, getenv (env_interval));
            env_parse_watchdog (ret, getenv (env_watchdog));
=======
            env_parse_options (ret, getenv (env_options));
            env_parse_policy  (ret, getenv (env_policy));
            env_parse_control (ret, getenv (env_ctrl));
>>>>>>> 9e3dffd2
        }
        else err = true;

        free (dst_list);
    }
    else err = true;

    if (!err) return ret;

failure:

    free (ret);
    return NULL;
}

<|MERGE_RESOLUTION|>--- conflicted
+++ resolved
@@ -185,16 +185,11 @@
         {
             ret = tmp;
 
-<<<<<<< HEAD
+            env_parse_options  (ret, getenv (env_options));
             env_parse_policy   (ret, getenv (env_policy));
             env_parse_control  (ret, getenv (env_ctrl));
             env_parse_interval (ret, getenv (env_interval));
             env_parse_watchdog (ret, getenv (env_watchdog));
-=======
-            env_parse_options (ret, getenv (env_options));
-            env_parse_policy  (ret, getenv (env_policy));
-            env_parse_control (ret, getenv (env_ctrl));
->>>>>>> 9e3dffd2
         }
         else err = true;
 
