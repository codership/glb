#                                               -*- Autoconf -*-
# Process this file with autoconf to produce a configure script.

AC_PREREQ(2.50)
<<<<<<< HEAD
AC_INIT(glb, 1.0.0alpha2, info@codership.com)
=======
AC_INIT(glb, 0.9.1, info@codership.com)
>>>>>>> 76f99e98
AC_CONFIG_SRCDIR([src/glb_main.c])
AC_CONFIG_HEADER([config.h])
AC_CANONICAL_SYSTEM

AM_INIT_AUTOMAKE
CFLAGS="$CFLAGS" # prevent configure from guessing its own CFLAGS

# Check for debug
AC_ARG_ENABLE(debug,
              AC_HELP_STRING([--enable-debug],
                             [enable debugging code [[default=disabled]]]),,
              enable_debug="no")
if test "$enable_debug" == "yes"
then
    AM_CFLAGS="-g -O0 -fno-inline"
else
    AM_CFLAGS="-g -O3"
    AM_CPPFLAGS="-DNDEBUG"
fi
AM_CONDITIONAL(ENABLE_DEBUG, test "$enable_debug" != "no")

# Check for _GNU_SOURCE
AC_ARG_ENABLE(gnu,
              AC_HELP_STRING([--disable-gnu],
                             [disable GNU extensions (disables libglb) [[default=enabled]]]),,
              enable_gnu="yes")
if test "$enable_gnu" != "no"
then
    AM_CPPFLAGS="$AM_CPPFLAGS -D_GNU_SOURCE"
else
    AC_MSG_WARN([You have chosen to disable GNU libc extensions.
    This disables libc call overloading and makes libglb impossible.])
fi
AM_CONDITIONAL(BUILD_LIBGLB, test "$enable_gnu" != "no")

# Check for poll method
AC_ARG_ENABLE([poll],
              [AC_HELP_STRING([--enable-poll],
                              [use poll() for polling (default: use epoll() if available)]
                             )
              ],
              [],
              enable_poll="no")

# Check for splice()
AC_ARG_ENABLE(splice,
              AC_HELP_STRING([--enable-splice],
                             [use splice() [[default=disabled]]]),,
              enable_splice="no")
if test "$enable_splice" == "yes"
then
    AM_CPPFLAGS="$AM_CPPFLAGS -DGLB_USE_SPLICE"
fi
AM_CONDITIONAL(ENABLE_SPLICE, test "$enable_splice" != "no")

# Check for stats
AC_ARG_ENABLE(stats,
              AC_HELP_STRING([--enable-stats],
                            [use extensive pool statistics [[default=disabled]]]),,
              enable_stats="no")
if test "$enable_stats" == "yes"
then
    AM_CPPFLAGS="$AM_CPPFLAGS -DGLB_POOL_STATS"
fi
AM_CONDITIONAL(ENABLE_STATS, test "$enable_stats" != "no")


# Checks for programs.
AC_PROG_CXX
AC_PROG_CC
AM_PROG_CC_C_O
LT_INIT # AC_PROG_LIBTOOL

# Checks for header files.
AC_CHECK_HEADERS([strings.h sys/time.h unistd.h dlfcn.h])

AC_CHECK_LIB([pthread], [pthread_testcancel],,
             AC_MSG_ERROR([*** POSIX threads not found! ***]))

AC_CHECK_LIB([dl], [dlsym],,
             AC_MSG_ERROR([*** libdl not found! ***]))

# Checks for typedefs, structures, and compiler characteristics.
AC_HEADER_STDBOOL
AC_C_CONST
AC_C_INLINE
AC_TYPE_SIZE_T
AC_HEADER_TIME
AC_C_VOLATILE

# Checks for library functions.
AC_FUNC_ERROR_AT_LINE
AC_FUNC_MALLOC
AC_HEADER_STDC
AC_FUNC_REALLOC
AC_CHECK_FUNCS([gettimeofday memset strdup strcasecmp strncasecmp strtol])

# Check for poll()/epoll()
AC_CHECK_HEADERS([poll.h],
                 [AC_CHECK_FUNC([poll],[POLL="POLL"],
                                [AC_MSG_FAILURE([*** poll() not found! ***])]
                               )
                 ],
                 [AC_MSG_FAILURE([*** poll.h not found! ***])]
                )

if test "$enable_poll" == "no"
then
    AC_CHECK_HEADERS([sys/epoll.h],
                     [AC_CHECK_FUNC([epoll_create],
                                    [POLL="EPOLL"],
                                    [AC_MSG_WARN([epoll API not found, trying poll()])]
                                   )
                     ]
                    )
fi

if test "$enable_splice" == "yes"
then
AC_CHECK_FUNCS([splice])
fi

# Many feature checks are broken and issue warnings.
# If we want checks to pass we have to put this at the very end.
AM_CFLAGS="$AM_CFLAGS -Wall -Werror"
AM_CPPFLAGS="$AM_CPPFLAGS -DUSE_$POLL"

AC_SUBST(AM_CFLAGS)
AC_SUBST(AM_CPPFLAGS)

AC_MSG_NOTICE([----------------------])
AC_MSG_NOTICE([poll method used: $POLL])
AC_MSG_NOTICE([splice() enabled: $enable_splice])
AC_MSG_NOTICE([stats    enabled: $enable_stats])
AC_MSG_NOTICE([debug    enabled: $enable_debug])
AC_MSG_NOTICE([CFLAGS   = $AM_CFLAGS $CFLAGS])
AC_MSG_NOTICE([CPPFLAGS = $AM_CPPFLAGS $CPPFLAGS])
AC_MSG_NOTICE([----------------------])

AC_CONFIG_FILES([Makefile
                 doc/Makefile
                 src/Makefile])
<<<<<<< HEAD

=======
>>>>>>> 76f99e98
AC_OUTPUT<|MERGE_RESOLUTION|>--- conflicted
+++ resolved
@@ -2,11 +2,7 @@
 # Process this file with autoconf to produce a configure script.
 
 AC_PREREQ(2.50)
-<<<<<<< HEAD
-AC_INIT(glb, 1.0.0alpha2, info@codership.com)
-=======
-AC_INIT(glb, 0.9.1, info@codership.com)
->>>>>>> 76f99e98
+AC_INIT(glb, 1.0.0alpha3, info@codership.com)
 AC_CONFIG_SRCDIR([src/glb_main.c])
 AC_CONFIG_HEADER([config.h])
 AC_CANONICAL_SYSTEM
@@ -149,8 +145,5 @@
 AC_CONFIG_FILES([Makefile
                  doc/Makefile
                  src/Makefile])
-<<<<<<< HEAD
 
-=======
->>>>>>> 76f99e98
 AC_OUTPUT